# Wan2.1 Text-to-Video Model

This repository contains the Wan2.1 text-to-video model, adapted for macOS with M1 Pro chip. This adaptation allows macOS users to run the model efficiently, overcoming CUDA-specific limitations.

<p align="center">
    💜 <a href=""><b>Wan</b></a> &nbsp&nbsp ｜ &nbsp&nbsp 🖥️ <a href="https://github.com/Wan-Video/Wan2.1">GitHub</a> &nbsp&nbsp  | &nbsp&nbsp🤗 <a href="https://huggingface.co/Wan-AI/">Hugging Face</a>&nbsp&nbsp | &nbsp&nbsp🤖 <a href="https://modelscope.cn/organization/Wan-AI">ModelScope</a>&nbsp&nbsp | &nbsp&nbsp 📑 <a href="">Paper (Coming soon)</a> &nbsp&nbsp | &nbsp&nbsp 📑 <a href="https://wanxai.com">Blog</a> &nbsp&nbsp | &nbsp&nbsp💬 <a href="https://gw.alicdn.com/imgextra/i2/O1CN01tqjWFi1ByuyehkTSB_!!6000000000015-0-tps-611-1279.jpg">WeChat Group</a>&nbsp&nbsp | &nbsp&nbsp 📖 <a href="https://discord.gg/AKNgpMK4Yj">Discord</a>&nbsp&nbsp
<br>

## Introduction
The Wan2.1 model is an open-source text-to-video generation model. It transforms textual descriptions into video sequences, leveraging advanced machine learning techniques.

## Changes for macOS

This version includes modifications to make the model compatible with macOS, specifically for systems using the M1 Pro chip. Key changes include:

- Adaptation of CUDA-specific code to work with MPS (Metal Performance Shaders) on macOS.
- Environment variable settings for MPS fallback to CPU for unsupported operations.
- Adjustments to command-line arguments for better compatibility with macOS.

## Installation Instructions

Follow these steps to set up the environment on macOS:

1. **Install Homebrew**: If not already installed, use Homebrew to manage packages.
   ```bash
   /bin/bash -c "$(curl -fsSL https://raw.githubusercontent.com/Homebrew/install/HEAD/install.sh)"
   ```
   
2. **Install Python 3.10+**:
   ```bash
   brew install python@3.10
   ```

3. **Create and Activate a Virtual Environment**:
   ```bash
   python3.10 -m venv venv_wan
   source venv_wan/bin/activate
   ```
    
4. **Install Dependencies**:
   ```bash
   pip install -r requirements.txt
   pip install einops
   ```

5. **Download models using huggingface-cli**:
   ```bash
   pip install "huggingface_hub[cli]"
   huggingface-cli download Wan-AI/Wan2.1-T2V-1.3B --local-dir ./Wan2.1-T2V-1.3B
   ```
   **Or download models using huggingface-cli**:
   ```bash
   pip install modelscope
   modelscope download Wan-AI/Wan2.1-T2V-1.3B --local_dir ./Wan2.1-T2V-1.3B
   ```

## Usage

To generate a video, use the following command:

```bash
export PYTORCH_ENABLE_MPS_FALLBACK=1
python generate.py --task t2v-1.3B --size "480*832" --frame_num 16 --sample_steps 25 --ckpt_dir ./Wan2.1-T2V-1.3B --offload_model True --t5_cpu --device mps --prompt "Lion running under snow in Samarkand" --save_file output_video.mp4
```

## Optimization Tips

- **Use CPU for Large Models**: If you encounter memory issues, use `--device cpu`.
- **Reduce Resolution and Frame Count**: Use smaller resolutions and fewer frames to reduce memory usage.
- **Monitor System Resources**: Keep an eye on memory usage and adjust parameters as needed.

## Acknowledgments

This project is based on the original Wan2.1 model. Special thanks to the original authors and contributors for their work.


* Mar 3, 2025: 👋 Wan2.1's T2V and I2V have been integrated into Diffusers ([T2V](https://github.com/huggingface/diffusers/blob/main/src/diffusers/pipelines/wan/pipeline_wan.py) | [I2V](https://github.com/huggingface/diffusers/blob/main/src/diffusers/pipelines/wan/pipeline_wan_i2v.py)). Feel free to give it a try!
* Feb 27, 2025: 👋 Wan2.1 has been integrated into [ComfyUI](https://comfyanonymous.github.io/ComfyUI_examples/wan/). Enjoy!
* Feb 25, 2025: 👋 We've released the inference code and weights of Wan2.1.

<div align="center">
  <video src="https://github.com/user-attachments/assets/4aca6063-60bf-4953-bfb7-e265053f49ef" width="70%" poster=""> </video>
</div>


## 📑 Todo List
- Wan2.1 Text-to-Video
    - [x] Multi-GPU Inference code of the 14B and 1.3B models
    - [x] Checkpoints of the 14B and 1.3B models
    - [x] Gradio demo
    - [x] ComfyUI integration
    - [x] Diffusers integration
    - [ ] Diffusers + Multi-GPU Inference
- Wan2.1 Image-to-Video
    - [x] Multi-GPU Inference code of the 14B model
    - [x] Checkpoints of the 14B model
    - [x] Gradio demo
<<<<<<< HEAD
    - [X] ComfyUI integration
    - [ ] Diffusers integration
=======
    - [x] ComfyUI integration
    - [x] Diffusers integration
    - [ ] Diffusers + Multi-GPU Inference


## Quickstart

#### Installation
Clone the repo:
```sh
git clone https://github.com/Wan-Video/Wan2.1.git
cd Wan2.1
```

Install dependencies:
```sh
# Ensure torch >= 2.4.0
pip install -r requirements.txt
```


#### Model Download

>>>>>>> d18cc1b3
| Models        |                       Download Link                                           |    Notes                      |
| --------------|-------------------------------------------------------------------------------|-------------------------------|
| T2V-14B       |      🤗 [Huggingface](https://huggingface.co/Wan-AI/Wan2.1-T2V-14B)      🤖 [ModelScope](https://www.modelscope.cn/models/Wan-AI/Wan2.1-T2V-14B)          | Supports both 480P and 720P
| I2V-14B-720P  |      🤗 [Huggingface](https://huggingface.co/Wan-AI/Wan2.1-I2V-14B-720P)    🤖 [ModelScope](https://www.modelscope.cn/models/Wan-AI/Wan2.1-I2V-14B-720P)     | Supports 720P
| I2V-14B-480P  |      🤗 [Huggingface](https://huggingface.co/Wan-AI/Wan2.1-I2V-14B-480P)    🤖 [ModelScope](https://www.modelscope.cn/models/Wan-AI/Wan2.1-I2V-14B-480P)      | Supports 480P
| T2V-1.3B      |      🤗 [Huggingface](https://huggingface.co/Wan-AI/Wan2.1-T2V-1.3B)     🤖 [ModelScope](https://www.modelscope.cn/models/Wan-AI/Wan2.1-T2V-1.3B)         | Supports 480P

> 💡Note: The 1.3B model is capable of generating videos at 720P resolution. However, due to limited training at this resolution, the results are generally less stable compared to 480P. For optimal performance, we recommend using 480P resolution.


Download models using huggingface-cli:
``` sh
pip install "huggingface_hub[cli]"
huggingface-cli download Wan-AI/Wan2.1-T2V-14B --local-dir ./Wan2.1-T2V-14B
```

Download models using modelscope-cli:
``` sh
pip install modelscope
modelscope download Wan-AI/Wan2.1-T2V-14B --local_dir ./Wan2.1-T2V-14B
```
#### Run Text-to-Video Generation

This repository supports two Text-to-Video models (1.3B and 14B) and two resolutions (480P and 720P). The parameters and configurations for these models are as follows:

<table>
    <thead>
        <tr>
            <th rowspan="2">Task</th>
            <th colspan="2">Resolution</th>
            <th rowspan="2">Model</th>
        </tr>
        <tr>
            <th>480P</th>
            <th>720P</th>
        </tr>
    </thead>
    <tbody>
        <tr>
            <td>t2v-14B</td>
            <td style="color: green;">✔️</td>
            <td style="color: green;">✔️</td>
            <td>Wan2.1-T2V-14B</td>
        </tr>
        <tr>
            <td>t2v-1.3B</td>
            <td style="color: green;">✔️</td>
            <td style="color: red;">❌</td>
            <td>Wan2.1-T2V-1.3B</td>
        </tr>
    </tbody>
</table>


##### (1) Without Prompt Extension

To facilitate implementation, we will start with a basic version of the inference process that skips the [prompt extension](#2-using-prompt-extention) step.

- Single-GPU inference

``` sh
python generate.py  --task t2v-14B --size 1280*720 --ckpt_dir ./Wan2.1-T2V-14B --prompt "Two anthropomorphic cats in comfy boxing gear and bright gloves fight intensely on a spotlighted stage."
```

If you encounter OOM (Out-of-Memory) issues, you can use the `--offload_model True` and `--t5_cpu` options to reduce GPU memory usage. For example, on an RTX 4090 GPU:

``` sh
python generate.py  --task t2v-1.3B --size 832*480 --ckpt_dir ./Wan2.1-T2V-1.3B --offload_model True --t5_cpu --sample_shift 8 --sample_guide_scale 6 --prompt "Two anthropomorphic cats in comfy boxing gear and bright gloves fight intensely on a spotlighted stage."
```

> 💡Note: If you are using the `T2V-1.3B` model, we recommend setting the parameter `--sample_guide_scale 6`. The `--sample_shift parameter` can be adjusted within the range of 8 to 12 based on the performance.


- Multi-GPU inference using FSDP + xDiT USP

``` sh
pip install "xfuser>=0.4.1"
torchrun --nproc_per_node=8 generate.py --task t2v-14B --size 1280*720 --ckpt_dir ./Wan2.1-T2V-14B --dit_fsdp --t5_fsdp --ulysses_size 8 --prompt "Two anthropomorphic cats in comfy boxing gear and bright gloves fight intensely on a spotlighted stage."
```


##### (2) Using Prompt Extension

Extending the prompts can effectively enrich the details in the generated videos, further enhancing the video quality. Therefore, we recommend enabling prompt extension. We provide the following two methods for prompt extension:

<<<<<<< HEAD
## Usage

To generate a video, use the following command:

```bash
export PYTORCH_ENABLE_MPS_FALLBACK=1
python generate.py --task t2v-1.3B --size "480*832" --frame_num 16 --sample_steps 25 --ckpt_dir ./Wan2.1-T2V-1.3B --offload_model True --t5_cpu --device mps --prompt "Lion running under snow in Samarkand" --save_file output_video.mp4
```
=======
- Use the Dashscope API for extension.
  - Apply for a `dashscope.api_key` in advance ([EN](https://www.alibabacloud.com/help/en/model-studio/getting-started/first-api-call-to-qwen) | [CN](https://help.aliyun.com/zh/model-studio/getting-started/first-api-call-to-qwen)).
  - Configure the environment variable `DASH_API_KEY` to specify the Dashscope API key. For users of Alibaba Cloud's international site, you also need to set the environment variable `DASH_API_URL` to 'https://dashscope-intl.aliyuncs.com/api/v1'. For more detailed instructions, please refer to the [dashscope document](https://www.alibabacloud.com/help/en/model-studio/developer-reference/use-qwen-by-calling-api?spm=a2c63.p38356.0.i1).
  - Use the `qwen-plus` model for text-to-video tasks and `qwen-vl-max` for image-to-video tasks.
  - You can modify the model used for extension with the parameter `--prompt_extend_model`. For example:
```sh
>>>>>>> d18cc1b3
DASH_API_KEY=your_key python generate.py  --task t2v-14B --size 1280*720 --ckpt_dir ./Wan2.1-T2V-14B --prompt "Two anthropomorphic cats in comfy boxing gear and bright gloves fight intensely on a spotlighted stage" --use_prompt_extend --prompt_extend_method 'dashscope' --prompt_extend_target_lang 'zh'
```

- Using a local model for extension.

  - By default, the Qwen model on HuggingFace is used for this extension. Users can choose Qwen models or other models based on the available GPU memory size.
  - For text-to-video tasks, you can use models like `Qwen/Qwen2.5-14B-Instruct`, `Qwen/Qwen2.5-7B-Instruct` and `Qwen/Qwen2.5-3B-Instruct`.
  - For image-to-video tasks, you can use models like `Qwen/Qwen2.5-VL-7B-Instruct` and `Qwen/Qwen2.5-VL-3B-Instruct`.
  - Larger models generally provide better extension results but require more GPU memory.
  - You can modify the model used for extension with the parameter `--prompt_extend_model` , allowing you to specify either a local model path or a Hugging Face model. For example:

``` sh
python generate.py  --task t2v-14B --size 1280*720 --ckpt_dir ./Wan2.1-T2V-14B --prompt "Two anthropomorphic cats in comfy boxing gear and bright gloves fight intensely on a spotlighted stage" --use_prompt_extend --prompt_extend_method 'local_qwen' --prompt_extend_target_lang 'zh'
```


##### (3) Running with Diffusers

You can easily inference **Wan2.1**-T2V using Diffusers with the following command:
``` python
import torch
from diffusers.utils import export_to_video
from diffusers import AutoencoderKLWan, WanPipeline
from diffusers.schedulers.scheduling_unipc_multistep import UniPCMultistepScheduler

# Available models: Wan-AI/Wan2.1-T2V-14B-Diffusers, Wan-AI/Wan2.1-T2V-1.3B-Diffusers
model_id = "Wan-AI/Wan2.1-T2V-14B-Diffusers"
vae = AutoencoderKLWan.from_pretrained(model_id, subfolder="vae", torch_dtype=torch.float32)
flow_shift = 5.0 # 5.0 for 720P, 3.0 for 480P
scheduler = UniPCMultistepScheduler(prediction_type='flow_prediction', use_flow_sigmas=True, num_train_timesteps=1000, flow_shift=flow_shift)
pipe = WanPipeline.from_pretrained(model_id, vae=vae, torch_dtype=torch.bfloat16)
pipe.scheduler = scheduler
pipe.to("cuda")

prompt = "A cat and a dog baking a cake together in a kitchen. The cat is carefully measuring flour, while the dog is stirring the batter with a wooden spoon. The kitchen is cozy, with sunlight streaming through the window."
negative_prompt = "Bright tones, overexposed, static, blurred details, subtitles, style, works, paintings, images, static, overall gray, worst quality, low quality, JPEG compression residue, ugly, incomplete, extra fingers, poorly drawn hands, poorly drawn faces, deformed, disfigured, misshapen limbs, fused fingers, still picture, messy background, three legs, many people in the background, walking backwards"

output = pipe(
     prompt=prompt,
     negative_prompt=negative_prompt,
     height=720,
     width=1280,
     num_frames=81,
     guidance_scale=5.0,
    ).frames[0]
export_to_video(output, "output.mp4", fps=16)
```
> 💡Note: Please note that this example does not integrate Prompt Extension and distributed inference. We will soon update with the integrated prompt extension and multi-GPU version of Diffusers.


##### (4) Running local gradio

``` sh
cd gradio
# if one uses dashscope’s API for prompt extension
DASH_API_KEY=your_key python t2v_14B_singleGPU.py --prompt_extend_method 'dashscope' --ckpt_dir ./Wan2.1-T2V-14B

# if one uses a local model for prompt extension
python t2v_14B_singleGPU.py --prompt_extend_method 'local_qwen' --ckpt_dir ./Wan2.1-T2V-14B
```



#### Run Image-to-Video Generation

Similar to Text-to-Video, Image-to-Video is also divided into processes with and without the prompt extension step. The specific parameters and their corresponding settings are as follows:
<table>
    <thead>
        <tr>
            <th rowspan="2">Task</th>
            <th colspan="2">Resolution</th>
            <th rowspan="2">Model</th>
        </tr>
        <tr>
            <th>480P</th>
            <th>720P</th>
        </tr>
    </thead>
    <tbody>
        <tr>
            <td>i2v-14B</td>
            <td style="color: green;">❌</td>
            <td style="color: green;">✔️</td>
            <td>Wan2.1-I2V-14B-720P</td>
        </tr>
        <tr>
            <td>i2v-14B</td>
            <td style="color: green;">✔️</td>
            <td style="color: red;">❌</td>
            <td>Wan2.1-T2V-14B-480P</td>
        </tr>
    </tbody>
</table>


##### (1) Without Prompt Extension

- Single-GPU inference
```sh
python generate.py --task i2v-14B --size 1280*720 --ckpt_dir ./Wan2.1-I2V-14B-720P --image examples/i2v_input.JPG --prompt "Summer beach vacation style, a white cat wearing sunglasses sits on a surfboard. The fluffy-furred feline gazes directly at the camera with a relaxed expression. Blurred beach scenery forms the background featuring crystal-clear waters, distant green hills, and a blue sky dotted with white clouds. The cat assumes a naturally relaxed posture, as if savoring the sea breeze and warm sunlight. A close-up shot highlights the feline's intricate details and the refreshing atmosphere of the seaside."
```

> 💡For the Image-to-Video task, the `size` parameter represents the area of the generated video, with the aspect ratio following that of the original input image.


- Multi-GPU inference using FSDP + xDiT USP

```sh
pip install "xfuser>=0.4.1"
torchrun --nproc_per_node=8 generate.py --task i2v-14B --size 1280*720 --ckpt_dir ./Wan2.1-I2V-14B-720P --image examples/i2v_input.JPG --dit_fsdp --t5_fsdp --ulysses_size 8 --prompt "Summer beach vacation style, a white cat wearing sunglasses sits on a surfboard. The fluffy-furred feline gazes directly at the camera with a relaxed expression. Blurred beach scenery forms the background featuring crystal-clear waters, distant green hills, and a blue sky dotted with white clouds. The cat assumes a naturally relaxed posture, as if savoring the sea breeze and warm sunlight. A close-up shot highlights the feline's intricate details and the refreshing atmosphere of the seaside."
```

##### (2) Using Prompt Extension


The process of prompt extension can be referenced [here](#2-using-prompt-extention).

Run with local prompt extension using `Qwen/Qwen2.5-VL-7B-Instruct`:
```
python generate.py --task i2v-14B --size 1280*720 --ckpt_dir ./Wan2.1-I2V-14B-720P --image examples/i2v_input.JPG --use_prompt_extend --prompt_extend_model Qwen/Qwen2.5-VL-7B-Instruct --prompt "Summer beach vacation style, a white cat wearing sunglasses sits on a surfboard. The fluffy-furred feline gazes directly at the camera with a relaxed expression. Blurred beach scenery forms the background featuring crystal-clear waters, distant green hills, and a blue sky dotted with white clouds. The cat assumes a naturally relaxed posture, as if savoring the sea breeze and warm sunlight. A close-up shot highlights the feline's intricate details and the refreshing atmosphere of the seaside."
```

Run with remote prompt extension using `dashscope`:
```
DASH_API_KEY=your_key python generate.py --task i2v-14B --size 1280*720 --ckpt_dir ./Wan2.1-I2V-14B-720P --image examples/i2v_input.JPG --use_prompt_extend --prompt_extend_method 'dashscope' --prompt "Summer beach vacation style, a white cat wearing sunglasses sits on a surfboard. The fluffy-furred feline gazes directly at the camera with a relaxed expression. Blurred beach scenery forms the background featuring crystal-clear waters, distant green hills, and a blue sky dotted with white clouds. The cat assumes a naturally relaxed posture, as if savoring the sea breeze and warm sunlight. A close-up shot highlights the feline's intricate details and the refreshing atmosphere of the seaside."
```


##### (3) Running with Diffusers

You can easily inference **Wan2.1**-I2V using Diffusers with the following command:
``` python
import torch
from diffusers import AutoencoderKLWan, WanImageToVideoPipeline
from diffusers.utils import export_to_video, load_image

# Available models: Wan-AI/Wan2.1-I2V-14B-480P-Diffusers, Wan-AI/Wan2.1-I2V-14B-720P-Diffusers
model_id = "Wan-AI/Wan2.1-I2V-14B-720P-Diffusers"
vae = AutoencoderKLWan.from_pretrained(model_id, subfolder="vae", torch_dtype=torch.float32)
pipe = WanImageToVideoPipeline.from_pretrained(model_id, vae=vae, torch_dtype=torch.bfloat16)
pipe.to("cuda")

max_area = 720 * 1280
height, width = 720, 1280
image = load_image(
    "https://huggingface.co/datasets/huggingface/documentation-images/resolve/main/diffusers/astronaut.jpg"
)
prompt = (
    "An astronaut hatching from an egg, on the surface of the moon, the darkness and depth of space realised in "
    "the background. High quality, ultrarealistic detail and breath-taking movie-like camera shot."
)
negative_prompt = "Bright tones, overexposed, static, blurred details, subtitles, style, works, paintings, images, static, overall gray, worst quality, low quality, JPEG compression residue, ugly, incomplete, extra fingers, poorly drawn hands, poorly drawn faces, deformed, disfigured, misshapen limbs, fused fingers, still picture, messy background, three legs, many people in the background, walking backwards"

output = pipe(
    image=image, prompt=prompt, max_area=max_area, negative_prompt=negative_prompt, num_frames=81, guidance_scale=5.0
).frames[0]
export_to_video(output, "output.mp4", fps=16)
```
> 💡Note: Please note that this example does not integrate Prompt Extension and distributed inference. We will soon update with the integrated prompt extension and multi-GPU version of Diffusers.


##### (4) Running local gradio

```sh
cd gradio
# if one only uses 480P model in gradio
DASH_API_KEY=your_key python i2v_14B_singleGPU.py --prompt_extend_method 'dashscope' --ckpt_dir_480p ./Wan2.1-I2V-14B-480P

# if one only uses 720P model in gradio
DASH_API_KEY=your_key python i2v_14B_singleGPU.py --prompt_extend_method 'dashscope' --ckpt_dir_720p ./Wan2.1-I2V-14B-720P

# if one uses both 480P and 720P models in gradio
DASH_API_KEY=your_key python i2v_14B_singleGPU.py --prompt_extend_method 'dashscope' --ckpt_dir_480p ./Wan2.1-I2V-14B-480P --ckpt_dir_720p ./Wan2.1-I2V-14B-720P
```


#### Run Text-to-Image Generation

Wan2.1 is a unified model for both image and video generation. Since it was trained on both types of data, it can also generate images. The command for generating images is similar to video generation, as follows:

##### (1) Without Prompt Extension

- Single-GPU inference
```sh
python generate.py --task t2i-14B --size 1024*1024 --ckpt_dir ./Wan2.1-T2V-14B  --prompt '一个朴素端庄的美人'
```

- Multi-GPU inference using FSDP + xDiT USP

```sh
torchrun --nproc_per_node=8 generate.py --dit_fsdp --t5_fsdp --ulysses_size 8 --base_seed 0 --frame_num 1 --task t2i-14B  --size 1024*1024 --prompt '一个朴素端庄的美人' --ckpt_dir ./Wan2.1-T2V-14B
```

##### (2) With Prompt Extention

- Single-GPU inference
```sh
python generate.py --task t2i-14B --size 1024*1024 --ckpt_dir ./Wan2.1-T2V-14B  --prompt '一个朴素端庄的美人' --use_prompt_extend
```

- Multi-GPU inference using FSDP + xDiT USP
```sh
torchrun --nproc_per_node=8 generate.py --dit_fsdp --t5_fsdp --ulysses_size 8 --base_seed 0 --frame_num 1 --task t2i-14B  --size 1024*1024 --ckpt_dir ./Wan2.1-T2V-14B --prompt '一个朴素端庄的美人' --use_prompt_extend
```


## Manual Evaluation

##### (1) Text-to-Video Evaluation

Through manual evaluation, the results generated after prompt extension are superior to those from both closed-source and open-source models.

<div align="center">
    <img src="assets/t2v_res.jpg" alt="" style="width: 80%;" />
</div>


##### (2) Image-to-Video Evaluation

We also conducted extensive manual evaluations to evaluate the performance of the Image-to-Video model, and the results are presented in the table below. The results clearly indicate that **Wan2.1** outperforms both closed-source and open-source models.

<div align="center">
    <img src="assets/i2v_res.png" alt="" style="width: 80%;" />
</div>


## Computational Efficiency on Different GPUs

We test the computational efficiency of different **Wan2.1** models on different GPUs in the following table. The results are presented in the format: **Total time (s) / peak GPU memory (GB)**.


<div align="center">
    <img src="assets/comp_effic.png" alt="" style="width: 80%;" />
</div>

> The parameter settings for the tests presented in this table are as follows:
> (1) For the 1.3B model on 8 GPUs, set `--ring_size 8` and `--ulysses_size 1`;
> (2) For the 14B model on 1 GPU, use `--offload_model True`;
> (3) For the 1.3B model on a single 4090 GPU, set `--offload_model True --t5_cpu`;
> (4) For all testings, no prompt extension was applied, meaning `--use_prompt_extend` was not enabled.

> 💡Note: T2V-14B is slower than I2V-14B because the former samples 50 steps while the latter uses 40 steps.


## Community Contributions
- [DiffSynth-Studio](https://github.com/modelscope/DiffSynth-Studio) provides more support for **Wan2.1**, including video-to-video, FP8 quantization, VRAM optimization, LoRA training, and more. Please refer to [their examples](https://github.com/modelscope/DiffSynth-Studio/tree/main/examples/wanvideo).

-------

## Introduction of Wan2.1

**Wan2.1**  is designed on the mainstream diffusion transformer paradigm, achieving significant advancements in generative capabilities through a series of innovations. These include our novel spatio-temporal variational autoencoder (VAE), scalable training strategies, large-scale data construction, and automated evaluation metrics. Collectively, these contributions enhance the model’s performance and versatility.


##### (1) 3D Variational Autoencoders
We propose a novel 3D causal VAE architecture, termed **Wan-VAE** specifically designed for video generation. By combining multiple strategies, we improve spatio-temporal compression, reduce memory usage, and ensure temporal causality. **Wan-VAE** demonstrates significant advantages in performance efficiency compared to other open-source VAEs. Furthermore, our **Wan-VAE** can encode and decode unlimited-length 1080P videos without losing historical temporal information, making it particularly well-suited for video generation tasks.


<div align="center">
    <img src="assets/video_vae_res.jpg" alt="" style="width: 80%;" />
</div>


##### (2) Video Diffusion DiT

**Wan2.1** is designed using the Flow Matching framework within the paradigm of mainstream Diffusion Transformers. Our model's architecture uses the T5 Encoder to encode multilingual text input, with cross-attention in each transformer block embedding the text into the model structure. Additionally, we employ an MLP with a Linear layer and a SiLU layer to process the input time embeddings and predict six modulation parameters individually. This MLP is shared across all transformer blocks, with each block learning a distinct set of biases. Our experimental findings reveal a significant performance improvement with this approach at the same parameter scale.

<div align="center">
    <img src="assets/video_dit_arch.jpg" alt="" style="width: 80%;" />
</div>


| Model  | Dimension | Input Dimension | Output Dimension | Feedforward Dimension | Frequency Dimension | Number of Heads | Number of Layers |
|--------|-----------|-----------------|------------------|-----------------------|---------------------|-----------------|------------------|
| 1.3B   | 1536      | 16              | 16               | 8960                  | 256                 | 12              | 30               |
| 14B   | 5120       | 16              | 16               | 13824                 | 256                 | 40              | 40               |



##### Data

We curated and deduplicated a candidate dataset comprising a vast amount of image and video data. During the data curation process, we designed a four-step data cleaning process, focusing on fundamental dimensions, visual quality and motion quality. Through the robust data processing pipeline, we can easily obtain high-quality, diverse, and large-scale training sets of images and videos.

![figure1](assets/data_for_diff_stage.jpg "figure1")


##### Comparisons to SOTA
We compared **Wan2.1** with leading open-source and closed-source models to evaluate the performance. Using our carefully designed set of 1,035 internal prompts, we tested across 14 major dimensions and 26 sub-dimensions. We then compute the total score by performing a weighted calculation on the scores of each dimension, utilizing weights derived from human preferences in the matching process. The detailed results are shown in the table below. These results demonstrate our model's superior performance compared to both open-source and closed-source models.

![figure1](assets/vben_vs_sota.png "figure1")


## Citation
If you find our work helpful, please cite us.

```
@article{wan2.1,
    title   = {Wan: Open and Advanced Large-Scale Video Generative Models},
    author  = {Wan Team},
    journal = {},
    year    = {2025}
}
```

## License Agreement
The models in this repository are licensed under the Apache 2.0 License. We claim no rights over the your generated contents, granting you the freedom to use them while ensuring that your usage complies with the provisions of this license. You are fully accountable for your use of the models, which must not involve sharing any content that violates applicable laws, causes harm to individuals or groups, disseminates personal information intended for harm, spreads misinformation, or targets vulnerable populations. For a complete list of restrictions and details regarding your rights, please refer to the full text of the [license](LICENSE.txt).


## Acknowledgements


## Optimization Tips

- **Use CPU for Large Models**: If you encounter memory issues, use `--device cpu`.
- **Reduce Resolution and Frame Count**: Use smaller resolutions and fewer frames to reduce memory usage.
- **Monitor System Resources**: Keep an eye on memory usage and adjust parameters as needed.

## Acknowledgments


This project is based on the original Wan2.1 model. Special thanks to the original authors and contributors for their work.

## Contact Us
If you would like to leave a message to our research or product teams, feel free to join our [Discord](https://discord.gg/AKNgpMK4Yj) or [WeChat groups](https://gw.alicdn.com/imgextra/i2/O1CN01tqjWFi1ByuyehkTSB_!!6000000000015-0-tps-611-1279.jpg)!
<|MERGE_RESOLUTION|>--- conflicted
+++ resolved
@@ -95,10 +95,8 @@
     - [x] Multi-GPU Inference code of the 14B model
     - [x] Checkpoints of the 14B model
     - [x] Gradio demo
-<<<<<<< HEAD
     - [X] ComfyUI integration
     - [ ] Diffusers integration
-=======
     - [x] ComfyUI integration
     - [x] Diffusers integration
     - [ ] Diffusers + Multi-GPU Inference
@@ -122,7 +120,6 @@
 
 #### Model Download
 
->>>>>>> d18cc1b3
 | Models        |                       Download Link                                           |    Notes                      |
 | --------------|-------------------------------------------------------------------------------|-------------------------------|
 | T2V-14B       |      🤗 [Huggingface](https://huggingface.co/Wan-AI/Wan2.1-T2V-14B)      🤖 [ModelScope](https://www.modelscope.cn/models/Wan-AI/Wan2.1-T2V-14B)          | Supports both 480P and 720P
@@ -208,7 +205,6 @@
 
 Extending the prompts can effectively enrich the details in the generated videos, further enhancing the video quality. Therefore, we recommend enabling prompt extension. We provide the following two methods for prompt extension:
 
-<<<<<<< HEAD
 ## Usage
 
 To generate a video, use the following command:
@@ -217,14 +213,12 @@
 export PYTORCH_ENABLE_MPS_FALLBACK=1
 python generate.py --task t2v-1.3B --size "480*832" --frame_num 16 --sample_steps 25 --ckpt_dir ./Wan2.1-T2V-1.3B --offload_model True --t5_cpu --device mps --prompt "Lion running under snow in Samarkand" --save_file output_video.mp4
 ```
-=======
 - Use the Dashscope API for extension.
   - Apply for a `dashscope.api_key` in advance ([EN](https://www.alibabacloud.com/help/en/model-studio/getting-started/first-api-call-to-qwen) | [CN](https://help.aliyun.com/zh/model-studio/getting-started/first-api-call-to-qwen)).
   - Configure the environment variable `DASH_API_KEY` to specify the Dashscope API key. For users of Alibaba Cloud's international site, you also need to set the environment variable `DASH_API_URL` to 'https://dashscope-intl.aliyuncs.com/api/v1'. For more detailed instructions, please refer to the [dashscope document](https://www.alibabacloud.com/help/en/model-studio/developer-reference/use-qwen-by-calling-api?spm=a2c63.p38356.0.i1).
   - Use the `qwen-plus` model for text-to-video tasks and `qwen-vl-max` for image-to-video tasks.
   - You can modify the model used for extension with the parameter `--prompt_extend_model`. For example:
 ```sh
->>>>>>> d18cc1b3
 DASH_API_KEY=your_key python generate.py  --task t2v-14B --size 1280*720 --ckpt_dir ./Wan2.1-T2V-14B --prompt "Two anthropomorphic cats in comfy boxing gear and bright gloves fight intensely on a spotlighted stage" --use_prompt_extend --prompt_extend_method 'dashscope' --prompt_extend_target_lang 'zh'
 ```
 
