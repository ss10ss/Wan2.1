--- conflicted
+++ resolved
@@ -1,14 +1,11 @@
 # Copyright 2024-2025 The Alibaba Wan Team Authors. All rights reserved.
 import torch
 import torch.cuda.amp as amp
-<<<<<<< HEAD
+
 import numpy as np
 import logging
-=======
-
 import yunchang
 from yunchang.kernels import AttnType
->>>>>>> cce83162
 
 from xfuser.core.distributed import (
     get_sequence_parallel_rank,
